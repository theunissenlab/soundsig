from __future__ import division, print_function

import copy
import fnmatch
import os
import subprocess
import wave
import struct
import hashlib
import h5py
from copy import deepcopy
from math import ceil
from numpy.fft import fftshift, ifftshift

import numpy as np
from scipy.io.wavfile import read as read_wavfile
from scipy.fftpack import fft, ifft, fftfreq, fft2, ifft2, dct
from scipy.signal import resample, firwin, filtfilt
from scipy.optimize import leastsq
# import scikits.talkbox as talkbox  # TODO (kevin): talkbox does not seem to be supported anymore, not python3  compatible

import matplotlib.pyplot as plt
import matplotlib.cm as cmap
import matplotlib.colors as pltcolors
import matplotlib.mlab as mlab

import colorsys
from soundsig.signal import lowpass_filter, gaussian_window, correlation_function
from soundsig.timefreq import gaussian_stft
from soundsig.detect_peaks import detect_peaks


class WavFile():
    """ Class for representing a sound and writing it to a .wav file """

    def __init__(self, file_name=None, log_spectrogram=True):

        self.log_spectrogram = log_spectrogram
        if file_name is None:
            self.sample_depth = 2  # in bytes
            self.sample_rate = 44100.0  # in Hz
            self.data = None
            self.num_channels = 1
        else:
            wr = wave.open(file_name, 'r')
            self.num_channels = wr.getnchannels()
            self.sample_depth = wr.getsampwidth()
            wr.close()

            self.sample_rate, data = read_wavfile(file_name)
            # If stereo make mono
            if self.num_channels == 1:
                self.data = data
            else:
                self.data = data.mean(axis=1)

        self.analyzed = False

    def to_wav(self, output_file, normalize=False, max_amplitude=32767.0):
        wf = wave.open(output_file, 'w')

        wf.setparams( (self.num_channels, self.sample_depth, self.sample_rate, len(self.data), 'NONE', 'not compressed') )
        # normalize the sample
        if normalize:
            nsound = ((self.data / np.abs(self.data).max())*max_amplitude).astype('int')
        else:
            nsound = self.data
        #print 'nsound.min=%d, max=%d' % (nsound.min(), nsound.max())
        hex_sound = [struct.pack('h', x) for x in nsound]
        wf.writeframes(''.join(hex_sound))
        wf.close()

    def analyze(self, min_freq=0, max_freq=None, spec_sample_rate=1000.0, freq_spacing=125.0, envelope_cutoff_freq=200.0, noise_level_db=80, rectify=True, cmplx=False):
        if self.analyzed:
            return

        self.data_t = np.arange(0.0, len(self.data), 1.0) / self.sample_rate

        #compute the temporal envelope
        self.envelope = temporal_envelope(self.data, self.sample_rate, envelope_cutoff_freq)

        #compute log power spectrum
        fftx = fft(self.data)
        ps_f = fftfreq(len(self.data), d=(1.0 / self.sample_rate))
        if max_freq == None:
            findx = (ps_f > min_freq) & (ps_f < np.inf)
        else:
            findx = (ps_f > min_freq) & (ps_f < max_freq)
        self.power_spectrum = np.log10(np.abs(fftx[findx]))
        self.power_spectrum_f = ps_f[findx]

        #estimate fundamental frequency from log power spectrum in the simplest way possible
        ps = np.abs(fftx[findx])
        peak_index = ps.argmax()
        try:
            self.fundamental_freq = self.power_spectrum_f[peak_index]
        except IndexError:
            print('Could not identify fundamental frequency!')
            self.fundamental_freq = 0.0

        #compute log spectrogram
        t,f,spec,spec_rms = spectrogram(self.data, self.sample_rate, spec_sample_rate=spec_sample_rate,
                                        freq_spacing=freq_spacing, min_freq=min_freq, max_freq=max_freq)
        self.spectrogram_t = t
        self.spectrogram_f = f
        self.spectrogram = spec
        self.spectrogram_rms = spec_rms
        self.analyzed = True

    def reanalyze(self, min_freq=0, max_freq=None, spec_sample_rate=1000.0, freq_spacing=25.0, envelope_cutoff_freq=200.0, noise_level_db=80, rectify=True, cmplx=False):
        self.analyzed = False
        return self.analyze(min_freq, max_freq, spec_sample_rate, freq_spacing, envelope_cutoff_freq, noise_level_db, rectify, cmplx)

    def plot(self, fig=None, show_envelope=True, min_freq=0.0, max_freq=10000.0, colormap=cmap.gist_yarg, noise_level_db=80,
             start_time=0, end_time=np.inf):

        self.analyze(min_freq=min_freq, max_freq=max_freq, noise_level_db=noise_level_db)

        if show_envelope:
            spw_size = 15
            spec_size = 35
        else:
            spw_size = 25
            spec_size = 75

        raw_ti = (self.data_t > start_time) & (self.data_t < end_time)

        if fig is None:
            fig = plt.figure()
        gs = plt.GridSpec(100, 1)
        ax = fig.add_subplot(gs[:spw_size])
        plt.plot(self.data_t[raw_ti], self.data[raw_ti], 'k-')
        plt.axis('tight')
        plt.ylabel('Sound Pressure')

        s = (spw_size+5)
        e = s + spec_size
        ax = fig.add_subplot(gs[s:e])
        spec_ti = (self.spectrogram_t > start_time) & (self.spectrogram_t < end_time)
        plot_spectrogram(self.spectrogram_t[spec_ti], self.spectrogram_f, self.spectrogram[:, spec_ti], ax=ax, ticks=True, colormap=colormap, colorbar=False)

        if show_envelope:
            ax = fig.add_subplot(gs[(e+5):95])
            plt.plot(self.spectrogram_t, self.spectrogram_rms, 'g-')
            plt.xlabel('Time (s)')
            plt.ylabel('Envelope')
            plt.axis('tight')
            
class BioSound(object):
    """ Class for representing a communication sound using multiple feature spaces"""

    def __init__(self, soundWave=np.array(0.0), fs=np.array(0.0), emitter='Unknown', calltype = 'U' ):

        self.sound = soundWave  # sound pressure waveform 
        self.hashid = hashlib.md5(np.array_str(soundWave)).hexdigest()
        self.samprate = float(fs) if isinstance(fs,int) else fs      # sampling rate
        self.emitter = emitter  # string for id of emitter
        self.type = calltype    # string for call type
        self.spectro = np.asarray([])    # Log spectrogram
        self.to = np.asarray([])         # Time scale for spectrogram
        self.fo = np.asarray([])         # Frequency scale for spectrogram
        self.mps = np.asarray([])        # Modulation Power Spectrum
        self.wf = np.asarray([])         # Spectral modulations
        self.wt = np.asarray([])         # Temporal modulations
        self.f0 = np.asarray([])         # time varying fundamental
        self.f0_2 = np.asarray([])       # time varying fundamental of second voice
        self.F1 = np.asarray([])         # time varying formant 1
        self.F2 = np.asarray([])         # time varying formant 2
        self.F3 = np.asarray([])         # time varying formant 3
        self.fund = np.asarray([])       # Average fundamental
        self.sal = np.asarray([])        # Average saliency
        self.fund2 = np.asarray([])      # Average fundamental of 2nd peak
        self.voice2percent = np.asarray([]) # Average percent of presence of second peak
        self.maxfund = np.asarray([])
        self.minfund = np.asarray([])
        self.cvfund = np.asarray([])
        self.meanspect = np.asarray([])
        self.stdspect = np.asarray([])
        self.skewspect = np.asarray([])
        self.kurtosisspect = np.asarray([])
        self.entropyspect = np.asarray([])
        self.q1 = np.asarray([])
        self.q2 = np.asarray([])
        self.q3 = np.asarray([])
        self.meantime = np.asarray([])
        self.stdtime = np.asarray([])
        self.skewtime = np.asarray([])
        self.kurtosistime = np.asarray([])
        self.entropytime = np.asarray([])
        self.fpsd = np.asarray([])
        self.psd = np.asarray([])
        self.tAmp = np.asarray([])
        self.amp = np.asarray([])
        self.rms = np.asarray([])
        self.maxAmp = np.asarray([])
        
    def saveh5(self, fileName=None):
   # Save as an h5 file. Uses the hashid if fileName is not given
   # Not using attributes
   
        if fileName is None:
            fileName = '%s.h5' % self.hashid
            
        fid = h5py.File(fileName,'w')
        selfDict = vars(self)
        for varnames in selfDict:
            if selfDict[varnames] is not None:
                fid.create_dataset(varnames, data=np.array(selfDict[varnames]))
            
        fid.close()
        
    def readh5(self, fileName):
        
        fid = h5py.File(fileName, 'r')
        for varnames in fid.keys():
            setattr(self, varnames, np.array(fid[varnames]).squeeze())
        
        fid.close()
        
    def spectrum(self, f_high=10000):
    # Calculates power spectrum and features from power spectrum

    # Need to add argument for window size
    # f_high is the upper bound of the frequency for saving power spectrum
    # nwindow = (1000.0*np.size(soundIn)/samprate)/window_len
    # 
        Pxx, Freqs = mlab.psd(self.sound, Fs=self.samprate, NFFT=1024, noverlap=512)
    
        # Find quartile power
        cum_power = np.cumsum(Pxx)
        tot_power = np.sum(Pxx)
        quartile_freq = np.zeros(3, dtype = 'int')
        quartile_values = [0.25, 0.5, 0.75]
        nfreqs = np.size(cum_power)
        iq = 0
        for ifreq in range(nfreqs):
            if (cum_power[ifreq] > quartile_values[iq]*tot_power):
                quartile_freq[iq] = ifreq
                iq = iq+1
                if (iq > 2):
                    break
                 
        # Find skewness, kurtosis and entropy for power spectrum below f_high
        ind_fmax = mlab.find(Freqs > f_high)[0]
    
        # Description of spectral shape
        spectdata = Pxx[0:ind_fmax]
        freqdata = Freqs[0:ind_fmax]
        spectdata = spectdata/np.sum(spectdata)
        meanspect = np.sum(freqdata*spectdata)
        stdspect = np.sqrt(np.sum(spectdata*((freqdata-meanspect)**2)))
        skewspect = np.sum(spectdata*(freqdata-meanspect)**3)
        skewspect = skewspect/(stdspect**3)
        kurtosisspect = np.sum(spectdata*(freqdata-meanspect)**4)
        kurtosisspect = kurtosisspect/(stdspect**4)
        entropyspect = -np.sum(spectdata*np.log2(spectdata))/np.log2(ind_fmax)
 
        # Storing the values       
        self.meanspect = meanspect
        self.stdspect = stdspect
        self.skewspect = skewspect
        self.kurtosisspect = kurtosisspect
        self.entropyspect = entropyspect
        self.q1 = Freqs[quartile_freq[0]]
        self.q2 = Freqs[quartile_freq[1]]
        self.q3 = Freqs[quartile_freq[2]]
        self.fpsd = freqdata
        self.psd = spectdata
        
    def spectroCalc(self, spec_sample_rate=1000, freq_spacing = 50, min_freq=0, max_freq=10000):
        # Calculates the spectrogram in dB
        t,f,spec,spec_rms = spectrogram(self.sound, self.samprate, spec_sample_rate=spec_sample_rate,
                                        freq_spacing=freq_spacing, min_freq=min_freq, max_freq=max_freq,
                                        cmplx=True)
        self.to = t
        self.fo = f
        self.spectro = 20*np.log10(np.abs(spec))

    def mpsCalc(self, window=None, Norm=True): 
        
        if self.spectro.size == 0:
            self.spectroCalc()
            
        wf, wt, mps_powAvg = mps(self.spectro, self.fo, self.to, window=window, Norm=Norm)
        self.mps = mps_powAvg        # Modulation Power Spectrum
        self.wf = wf         # Spectral modulations
        self.wt = wt
        
        
    def ampenv(self):
    # Calculates the amplitude enveloppe and related parameters
    
        (amp, tdata)  = temporal_envelope(self.sound, self.samprate, cutoff_freq=20, resample_rate=1000)
        
        # Here are the parameters
        ampdata = amp/np.sum(amp)
        meantime = np.sum(tdata*ampdata)
        stdtime = np.sqrt(np.sum(ampdata*((tdata-meantime)**2)))
        skewtime = np.sum(ampdata*(tdata-meantime)**3)
        skewtime = skewtime/(stdtime**3)
        kurtosistime = np.sum(ampdata*(tdata-meantime)**4)
        kurtosistime = kurtosistime/(stdtime**4)
        indpos = mlab.find(ampdata>0)
        entropytime = -np.sum(ampdata[indpos]*np.log2(ampdata[indpos]))/np.log2(np.size(indpos))
        
        self.meantime = meantime   
        self.stdtime = stdtime
        self.skewtime = skewtime
        self.kurtosistime = kurtosistime
        self.entropytime = entropytime
        self.tAmp = tdata
        self.amp = amp
        self.maxAmp = max(amp)
        
    def fundest(self, maxFund = 1500, minFund = 300, lowFc = 200, highFc = 6000, minSaliency = 0.5, debugFig = 0):
    # Calculate the fundamental, the formants and parameters related to these
    
        sal, fund, fund2, form1, form2, form3, lenfund = fundEstimator(self.sound, self.samprate, self.to, debugFig = debugFig, maxFund = maxFund, minFund = minFund, lowFc = lowFc, highFc = highFc, minSaliency = minSaliency)
        goodFund = fund[~np.isnan(fund)]
        goodSal = sal[~np.isnan(sal)]
        goodFund2 = fund2[~np.isnan(fund2)]
        if np.size(goodFund) > 0 :
            meanfund = np.mean(goodFund)
        else:
            meanfund = np.asarray([])
        meansal = np.mean(goodSal)
        if np.size(goodFund2)> 0:
            meanfund2 = np.mean(goodFund2)
        else:
            meanfund2 = np.asarray([])
    
        if np.size(goodFund) == 0 or np.size(goodFund2) == 0:
            fund2prop = 0.0
        else:
            fund2prop = np.float(np.size(goodFund2))/np.float(np.size(goodFund))
            
        self.f0 = fund         # time varying fundamental
        self.f0_2 = fund2        # time varying fundamental of second voice
        self.F1 = form1         # time varying formant 1
        self.F2 = form2         # time varying formant 2
        self.F3 = form3         # time varying formant 3
        self.fund = meanfund       # Average fundamental
        self.sal = meansal        # Average saliency
        self.fund2 = meanfund2      # Average fundamental of 2nd peak
        self.voice2percent = fund2prop*100 # Average percent of presence of second peak
        if np.size(goodFund) > 0 :
            self.maxfund = np.max(goodFund)
            self.minfund = np.min(goodFund)
            self.cvfund = np.std(goodFund)/meanfund
            
    def play(self):
    # Plays the sound
        play_sound_array(self.sound*(2**15), self.samprate)
            
    def plot(self, DBNOISE=50, f_low=250, f_high=10000):
    # Plots a biosound in figures 1, 2, 3
    
        # Ploting Variables
        soundlen = np.size(self.sound)
        t = np.array(range(soundlen))
        t = t*(1000.0/self.samprate)

        # Plot the oscillogram + spectrogram
        plt.figure(1)
        plt.clf()
        # mngr = plt.get_current_fig_manager()
        # mngr.window.setGeometry(0, 260, 640, 545)

        
        # The oscillogram
        plt.axes([0.1, 0.75, 0.85, 0.20])      
        plt.plot(t,self.sound, 'k')
        # plt.xlabel('Time (ms)')
        plt.xlim(0, t[-1])               
        # Plot the amplitude enveloppe  
        if self.tAmp.size != 0 :      
            plt.plot(self.tAmp*1000.0, self.amp, 'r', linewidth=2)
      
        # Plot the spectrogram
        plt.axes([0.1, 0.1, 0.85, 0.6])
        spec_colormap()   # defined in sound.py
        cmap = plt.get_cmap('SpectroColorMap')
        
        if self.spectro.size != 0 :
            soundSpect = self.spectro
            if soundSpect.shape[0] == self.to.size:
                soundSpect = np.transpose(soundSpect)
            maxB = soundSpect.max()
            minB = maxB-DBNOISE
            soundSpect[soundSpect < minB] = minB
            minSpect = soundSpect.min()
            plt.imshow(soundSpect, extent = (self.to[0]*1000, self.to[-1]*1000, self.fo[0], self.fo[-1]), aspect='auto', interpolation='nearest', origin='lower', cmap=cmap, vmin=minSpect, vmax=maxB)
        
        plt.ylim(f_low, f_high)
        plt.xlim(0, t[-1])
        plt.ylabel('Frequency (Hz)')
        plt.xlabel('Time (ms)')
                     
    # Plot the fundamental on the same figure
        if self.f0.size != 0 :
            plt.plot(self.to*1000.0, self.f0, 'k', linewidth=3)
            plt.plot(self.to*1000.0, self.f0_2, 'm', linewidth=3)
            plt.plot(self.to*1000.0, self.F1, 'r--', linewidth=3)
            plt.plot(self.to*1000.0, self.F2, 'w--', linewidth=3)
            plt.plot(self.to*1000.0, self.F3, 'b--', linewidth=3)
        plt.show()
           
    # Plot Power Spectrum
        plt.figure(2)
        plt.clf()
        # mngr = plt.get_current_fig_manager()
        # mngr.window.setGeometry(650, 260, 640, 545)
        if self.psd.size != 0 :
            plt.plot(self.fpsd, self.psd, 'k-') 
            plt.xlabel('Frequency Hz')
            plt.ylabel('Power Linear')
        
            xl, xh, yl, yh = plt.axis()
            xl = 0.0
            xh = f_high
            plt.axis((xl, xh, yl, yh))
            
            if self.q1.size != 0:
                plt.plot([self.q1, self.q1], [yl, yh], 'k--')
                plt.plot([self.q2, self.q2], [yl, yh], 'k--')
                plt.plot([self.q3, self.q3], [yl, yh], 'k--')
                
            if self.F1.size != 0:        
                F1Mean = self.F1[~np.isnan(self.F1)].mean()
                F2Mean = self.F2[~np.isnan(self.F2)].mean()
                F3Mean = self.F3[~np.isnan(self.F3)].mean()
                plt.plot([F1Mean, F1Mean], [yl, yh], 'r--', linewidth=2.0)
                plt.plot([F2Mean, F2Mean], [yl, yh], 'c--', linewidth=2.0)
                plt.plot([F3Mean, F3Mean], [yl, yh], 'b--', linewidth=2.0)
                
            plt.show()
  
    # Table of results
        plt.figure(3)
        plt.clf()
        # mngr = plt.get_current_fig_manager()
        # mngr.window.setGeometry(320, 10, 640, 250)
        textstr = '%s  %s' % (self.emitter, self.type)
        plt.text(0.4, 1.0, textstr)
        if self.fund.size != 0:
            if self.fund2.size != 0:
                textstr = 'Mean Fund = %.2f Hz Mean Saliency = %.2f Mean Fund2 = %.2f PF2 = %.2f%%' % (self.fund, self.sal, self.fund2, self.voice2percent)
            else:
                textstr = 'Mean Fund = %.2f Hz Mean Saliency = %.2f No 2nd Voice Detected' % (self.fund, self.sal)
            plt.text(-0.1, 0.8, textstr)
            
        if self.fund.size != 0:
            textstr = '   Max Fund = %.2f Hz, Min Fund = %.2f Hz, CV = %.2f' % (self.maxfund, self.minfund, self.cvfund) 
            plt.text(-0.1, 0.7, textstr)
        textstr = 'Mean Spect = %.2f Hz, Std Spect= %.2f Hz' % (self.meanspect, self.stdspect)
        plt.text(-0.1, 0.6, textstr)
        textstr = '   Skew = %.2f, Kurtosis = %.2f Entropy=%.2f' % (self.skewspect, self.kurtosisspect, self.entropyspect)
        plt.text(-0.1, 0.5, textstr)
        textstr = '   Q1 F = %.2f Hz, Q2 F= %.2f Hz, Q3 F= %.2f Hz' % (self.q1, self.q2, self.q3 )
        plt.text(-0.1, 0.4, textstr)
        if self.F1.size != 0:
            textstr = '   For1 = %.2f Hz, For2 = %.2f Hz, For3= %.2f Hz' % (F1Mean, F2Mean, F3Mean )
            plt.text(-0.1, 0.3, textstr)
        textstr = 'Mean Time = %.2f s, Std Time= %.2f s' % (self.meantime, self.stdtime)
        plt.text(-0.1, 0.2, textstr)
        textstr = '   Skew = %.2f, Kurtosis = %.2f Entropy=%.2f' % (self.skewtime, self.kurtosistime, self.entropytime)
        plt.text(-0.1, 0.1, textstr)
        if self.rms.size != 0 and self.maxAmp.size != 0 :
            textstr = 'RMS = %.2f, Max Amp = %.2f' % (self.rms, self.maxAmp)
            plt.text(-0.1, 0.0, textstr)
        
        plt.axis('off')        
        plt.show()
        
    # Plot Modulation Power spectrum if it exists
    
        #ex = (spectral_freq.min(), spectral_freq.max(), temporal_freq.min(), temporal_freq.max())
        if self.mps.size != 0 :
            plt.figure(4)
            plt.clf()
            cmap = plt.get_cmap('jet')
            ex = (self.wt.min(), self.wt.max(), self.wf.min()*1e3, self.wf.max()*1e3)
            logMPS = 10.0*np.log10(self.mps)
            maxMPS = logMPS.max()
            minMPS = maxMPS-DBNOISE
            logMPS[logMPS < minMPS] = minMPS
            plt.imshow(logMPS, interpolation='nearest', aspect='auto', origin='lower', cmap=cmap, extent=ex)
            plt.ylabel('Spectral Frequency (Cycles/KHz)')
            plt.xlabel('Temporal Frequency (Hz)')
            plt.colorbar()
            plt.ylim((0,self.wf.max()*1e3))
            plt.title('Modulation Power Spectrum')
            plt.show()
        
        
        plt.pause(1)   # To flush the plots?



def spec_colormap():
# Makes the colormap that we like for spectrograms

    cmap = np.zeros((64,3))
    cmap[0,2] = 1.0

    for ib in range(21):
        cmap[ib+1,0] = (31.0+ib*(12.0/20.0))/60.0
        cmap[ib+1,1] = (ib+1.0)/21.0
        cmap[ib+1,2] = 1.0

    for ig in range(21):
        cmap[ig+ib+1,0] = (21.0-(ig)*(12.0/20.0))/60.0
        cmap[ig+ib+1,1] = 1.0
        cmap[ig+ib+1,2] = 0.5+(ig)*(0.3/20.0)

    for ir in range(21):
        cmap[ir+ig+ib+1,0] = (8.0-(ir)*(7.0/20.0))/60.0
        cmap[ir+ig+ib+1,1] = 0.5 + (ir)*(0.5/20.0)
        cmap[ir+ig+ib+1,2] = 1

    for ic in range(64):
        (cmap[ic,0], cmap[ic,1], cmap[ic,2]) = colorsys.hsv_to_rgb(cmap[ic,0], cmap[ic,1], cmap[ic,2])
    
    spec_cmap = pltcolors.ListedColormap(cmap, name=u'SpectroColorMap', N=64)
    plt.register_cmap(cmap=spec_cmap)

def plot_spectrogram(t, freq, spec, ax=None, ticks=True, fmin=None, fmax=None, colormap=None, colorbar=True, log = True, dBNoise = 50):
    
    if colormap == None:
        spec_colormap()
        colormap = plt.get_cmap('SpectroColorMap')
        
    if ax is None:
        ax = plt.gca()

    if fmin is None:
        fmin = freq.min()
    if fmax is None:
        fmax = freq.max()

    ex = (t.min(), t.max(), freq.min(), freq.max())
    plotSpect = np.abs(spec)
    
    
    if log == True and dBNoise is not None:
        plotSpect = 20*np.log10(plotSpect)
        maxB = plotSpect.max()
        minB = maxB-dBNoise
    else:
        if dBNoise is not None:
            maxB = 20*np.log10(plotSpect.max())
            minB = ((maxB-dBNoise)/20.0)**10
        else:
            maxB = plotSpect.max()
            minB = plotSpect.min()

    plotSpect[plotSpect < minB] = minB
                
    iax = ax.imshow(plotSpect, aspect='auto', interpolation='nearest', origin='lower', extent=ex, cmap=colormap, vmin=minB, vmax=maxB)
    ax.set_ylim(fmin, fmax)
    if not ticks:
        ax.set_xticks([])
        ax.set_yticks([])
    else:
        ax.set_ylabel('Frequency (Hz)')
        ax.set_xlabel('Time (s)')

    if colorbar:
        plt.colorbar(iax)


def play_sound(file_name):
    """ Install sox to get this to work: http://sox.sourceforge.net/ """
    subprocess.call(['play', file_name])

def play_wavfile(filename):

    import pyaudio

    chunk_size = 1024

    wf = wave.open(filename, "r")
    p = pyaudio.PyAudio()
    stream = p.open(format=p.get_format_from_width(wf.getsampwidth()),
        channels=wf.getnchannels(),
        rate=wf.getframerate(),
        output=True)

    data = wf.readframes(chunk_size)

    while data != '':
        stream.write(data)
        data = wf.readframes(chunk_size)

    wf.close()
    stream.stop_stream()
    stream.close()
    p.terminate()

def play_sound_array(data, sample_rate):
    ''' Requires pyaudio package. Can be downloaded here
    http://people.csail.mit.edu/hubert/pyaudio/
    '''

    import pyaudio

    # Only play one channel
    if len(data.shape) > 1:
        data = np.mean(data, axis=np.argmin(data.shape))

    data = data.astype('int16')
    p = pyaudio.PyAudio()
    stream = p.open(format=p.get_format_from_width(2),
        channels=1,
        rate=int(sample_rate),
        output=True)

    stream.write(data.tostring())
    stream.stop_stream()
    stream.close()
    p.terminate()


def spectrogram(s, sample_rate, spec_sample_rate, freq_spacing, min_freq=0, max_freq=None, nstd=6,  cmplx = True):
    """
        Given a sound pressure waveform, s, compute the complex spectrogram. 
        See documentation on gaussian_stft for additional details.

        Returns: 
          t, freq, timefreq, rms
              t: array of time values to use as x axis
              freq: array of frequencies to use as y axis
              timefreq: the spectrogram (a time-frequency represnetaion)
              rms : the time varying average
              
        Arguments:
            REQUIRED:
                s: sound pressssure waveform
                sample_rate: sampling rate for s in Hz
                spec_sample_rate: sampling rate for the output spectrogram in Hz. This variable sets the overlap for the windows in the STFFT.
                freq_spacing: the time-frequency scale for the spectrogram in Hz. This variable determines the width of the gaussian window. 
            
            OPTIONAL            
                complex = False: returns the absolute value
                use min_freq and max_freq to save space
                nstd = number of standard deviations of the gaussian in one window.
    """
     
    # We need units here!!
    increment = 1.0 / spec_sample_rate
    window_length = nstd / (2.0*np.pi*freq_spacing)
    t,freq,timefreq,rms = gaussian_stft(s, sample_rate, window_length, increment, nstd=nstd, min_freq=min_freq, max_freq=max_freq)

    # rms = spec.std(axis=0, ddof=1)
    if cmplx == False:
        timefreq = np.abs(timefreq)
        
    return t, freq, timefreq, rms


def temporal_envelope(s, sample_rate, cutoff_freq=200.0, resample_rate=None):
    """
        Get the temporal envelope from the sound pressure waveform.

        s: the signal
        sample_rate: the sample rate of the signal
        cutoff_freq: the cutoff frequency of the low pass filter used to create the envelope

        Returns the temporal envelope of the signal, with same sample rate or downsampled.
    """

    #rectify
    srect = np.abs(s)
    #low pass filter
    if cutoff_freq is not None:
        srect = lowpass_filter(srect, sample_rate, cutoff_freq, filter_order=4)
        srect[srect < 0] = 0
        
    if resample_rate is not None:
        lensound = len(srect)
        t=(np.array(range(lensound),dtype=float))/sample_rate
        lenresampled = int(round(float(lensound)*resample_rate/sample_rate))
        (srectresampled, tresampled) = resample(srect, lenresampled, t=t, axis=0, window=None)
        return (srectresampled, tresampled)
    else:   
        return srect


def recursive_ls(root_dir, file_pattern):
    """
        Walks through all the files in root_dir and returns every file whose name matches
        the pattern specified by file_pattern.
    """

    matches = list()
    for root, dirnames, filenames in os.walk(root_dir):
      for filename in fnmatch.filter(filenames, file_pattern):
          matches.append(os.path.join(root, filename))
    return matches


def sox_convert_to_mono(file_path):
    """
        Uses Sox (sox.sourceforge.net) to convert a stereo .wav file to mono.
    """

    root_dir,file_name = os.path.split(file_path)

    base_file_name = file_name[:-4]
    output_file_path = os.path.join(root_dir, '%s_mono.wav' % base_file_name)
    cmd = 'sox \"%s\" -c 1 \"%s\"' % (file_path, output_file_path)
    print(cmd)
    subprocess.call(cmd, shell=True)


def generate_sine_wave(duration, freq, samprate):
    """
        Generate a pure tone at a given frequency and sample rate for a specified duration.
    """

    t = np.arange(0.0, duration, 1.0 / samprate)
    return np.sin(2*np.pi*freq*t)


def generate_simple_stack(duration, fundamental_freq, samprate, num_harmonics=10):
    nsamps = int(duration*samprate)
    s = np.zeros(nsamps, dtype='float')
    ffreq = 0.0
    for n in range(num_harmonics):
        ffreq += fundamental_freq
        s += generate_sine_wave(duration, ffreq, samprate)
    return s


def generate_harmonic_stack(duration, fundamental_freq, samprate, num_harmonics=10, base=2):

    nsamps = int(duration*samprate)
    s = np.zeros(nsamps, dtype='float')
    for n in range(num_harmonics):
        freq = fundamental_freq * base**n
        s += generate_sine_wave(duration, freq, samprate)
    return s


def modulate_wave(s, samprate, freq):

    t = np.arange(len(s), dtype='float') / samprate
    c = np.sin(2*np.pi*t*freq)
    return c*s


def mtfft(spectrogram, df, dt, Log=False):
    """
        Compute the 2d modulation power and phase for a given time frequency slice.
        return temporal_freq,spectral_freq,mps_pow,mps_phase
    """

    #take the 2D FFT and center it
    smps = fft2(spectrogram)
    smps = fftshift(smps)

    #compute the log amplitude
    mps_pow = np.abs(smps)**2
    if Log:
        mps_pow = 10*np.log10(mps_pow)

    #compute the phase
    mps_phase = np.angle(smps)

    #compute the axes
    nf = mps_pow.shape[0]
    nt = mps_pow.shape[1]

    spectral_freq = fftshift(fftfreq(nf, d=df[1]-df[0]))
    temporal_freq = fftshift(fftfreq(nt, d=dt[1]-dt[0]))

    """
    nb = sdata.shape[1]
    dwf = np.zeros(nb)
    for ib in range(int(np.ceil((nb+1)/2.0))+1):
        posindx = ib
        negindx = nb-ib+2
        print 'ib=%d, posindx=%d, negindx=%d'% (ib, posindx, negindx )
        dwf[ib]= (ib-1)*(1.0/(df*nb))
        if ib > 1:
            dwf[negindx] =- dwf[ib]

    nt = sdata.shape[0]
    dwt = np.zeros(nt)
    for it in range(0, int(np.ceil((nt+1)/2.0))+1):
        posindx = it
        negindx = nt-it+2
        print 'it=%d, posindx=%d, negindx=%d' % (it, posindx, negindx)
        dwt[it] = (it-1)*(1.0/(nt*dt))
        if it > 1 :
            dwt[negindx] = -dwt[it]

    spectral_freq = dwf
    temporal_freq = dwt
    """

    return spectral_freq, temporal_freq, mps_pow, mps_phase

def mps(spectrogram, df, dt, window=None, Norm=True):
    """
    Calculates the modulation power spectrum using overlapp and add method with a gaussian window of length window in s
    Assumes that spectrogram is in dB.  df and dt are the axis of spectrogram.
    """
    
    # Debugging paramenter
    debugPlot = False

    # Resolution of spectrogram in DB
    dbRES = 50 
    
    # Check the size of the spectrogram vs dt
    nt = dt.size
    nf = df.size
    if spectrogram.shape[1] != nt and spectrogram.shape[0] != nf:   
        print('Error in mps. Expected  %d bands in frequency and %d points in time' % (nf, nt))
        print('Spectrogram had shape %d, %d' % spectrogram.shape)
        return 0, 0, 0
        
    # Z-score the flattened spectrogram is Norm is True
    sdata = deepcopy(spectrogram)
    
    if Norm:
        maxdata = sdata.max()
        mindata = maxdata - dbRES
        sdata[sdata< mindata] = mindata
        sdata -= sdata.mean()
        sdata /= sdata.std()
        
    if window == None:
        window = dt[-1]/10.0
            
    # Find the number of spectrogram points in the gaussian window 
    if dt[-1] < window:
        print('Warning in mps: window size is smaller or equal to spectrogram temporal extent.')
        print('mps will be calculate with windows of %d points or %s s' % (nt-1, dt[-1]) )
        nWindow = nt - 1
    else:
        nWindow = mlab.find(dt>= window)[0]
    if nWindow%2 == 0:
        nWindow += 1  # Make it odd size so that we have a symmetric window
        
    if nWindow < 64:
<<<<<<< HEAD
        print('Error in mps: window size %d pts (%.3.f s) is two small for reasonable estimates' % (nWindow, window))
        return 0, 0, 0
=======
        print ('Error in mps: window size %d pts (%.3f s) is two small for reasonable estimates' % (nWindow, window))
        return np.asarray([]), np.asarray([]), np.asarray([])
>>>>>>> dffdaba9
        
    # Generate the Gaussian window
    gt, wg = gaussian_window(nWindow, 6)
    tShift = int(gt[-1]/3)
    nchunks = 0
    
    # Pad the spectrogram with zeros.
    minSdata = sdata.min()
    sdataZeros = np.ones((sdata.shape[0], (nWindow-1)/2)) * minSdata
    sdata = np.concatenate((sdataZeros, sdata, sdataZeros), axis = 1)
    
    if debugPlot:
        plt.figure(1)
        plt.clf()
        plt.subplot()
        plt.imshow(sdata, origin='lower')
        plt.title('Scaled and Padded Spectrogram')
        plt.show()
        plt.pause(1)

    
    for tmid in range(tShift, nt, tShift):
        
        # t mid is in the original coordinates while tstart and tend
        # are shifted to deal with the zero padding.
        tstart = tmid-(nWindow-1)//2-1
        tstart += (nWindow-1)//2
        if tstart < 0:
            print('Error in mps. tstart negative')
            break;
                       
        tend = tmid+(nWindow-1)//2
        tend += (nWindow-1)//2
        if tend > sdata.shape[1]:
            print('Error in mps. tend too large')
            break
        nchunks += 1
        
        # Multiply the spectrogram by the window
        wSpect = deepcopy(sdata[:,tstart:tend])
        
                # Debugging code
        if debugPlot:
            plt.figure(nchunks+1)
            plt.clf()
            plt.subplot(121)
            plt.imshow(wSpect, origin='lower')
            plt.title('%d Middle (%d %d)' % (tmid, tstart, tend) )

            
        for fInd in range(nf):
            wSpect[fInd,:] = wSpect[fInd,:]*wg
            
        # Debugging code
        if debugPlot:
            plt.figure(nchunks+1)
            plt.subplot(122)
            plt.imshow(wSpect, origin='lower')
            plt.title('After')
            plt.show()
            plt.pause(1)
            raw_input("Press Enter to continue...")
            
        # Get the 2d FFT
        wf, wt, mps_pow, mps_phase = mtfft(wSpect, df, dt[0:tend-tstart])
        if nchunks == 1:
            mps_powAvg = mps_pow
        else:
            mps_powAvg += mps_pow
            
    mps_powAvg /= nchunks
    
    return wf, wt, mps_powAvg


def plot_mps(spectral_freq, temporal_freq, amp, phase=None):

    plt.figure()

    #plot the amplitude
    if phase:
        plt.subplot(2, 1, 1)
        
    #ex = (spectral_freq.min(), spectral_freq.max(), temporal_freq.min(), temporal_freq.max())
    ex = (temporal_freq.min(), temporal_freq.max(), spectral_freq.min()*1e3, spectral_freq.max()*1e3)
    plt.imshow(amp, interpolation='nearest', aspect='auto', origin='lower', cmap=cmap.jet, extent=ex)
    plt.ylabel('Spectral Frequency (Cycles/KHz)')
    plt.xlabel('Temporal Frequency (Hz)')
    plt.colorbar()
    plt.ylim((0,spectral_freq.max()*1e3))
    plt.title('Power')

    #plot the phase
    if phase:
        plt.subplot(2, 1, 2)
        plt.imshow(phase, interpolation='nearest', aspect='auto', origin='lower', cmap=cmap.jet, extent=ex)
        plt.ylabel('Spectral Frequency (Cycles/KHz)')
        plt.xlabel('Temporal Frequency (Hz)')
        plt.ylim((0,spectral_freq.max()*1e3))
        plt.title('Phase')
        plt.colorbar()

def synSpect(b, x):
# Generates a model spectrum made out of gaussian peaks
# fund, sigma, pkmax, dbfloor
# global fundGlobal maxFund minFund

    npeaks = np.size(b)-1  # First element of b is the sampling rate
# amp = 25      # Force 25 dB peaks
    sdpk = 60    # Force 80 hz width

    synS = np.zeros(len(x))


    for i in range(npeaks):
        a = b[i+1]   # To inforce positive peaks only
        synS = synS + a*np.exp(-(x-b[0]*(i+1))**2/(2*sdpk**2))
    
    #if (sum(isinf(synS)) + sum(isnan(synS))):
    #    for i in range(npeaks):
    #        fprintf(1,'%f ', exp(b(i+1)))    
    return synS

    
def residualSyn(vars, x, realS):
    b = vars
    synS = synSpect(b, x)
    
    return realS-synS
    
    #if (sum(isinf(synS)) + sum(isnan(synS)))
    #    for i=1:npeaks
    #        fprintf(1,'%f ', exp(b(i+1)))   


def fundEstimator(soundIn, fs, t=None, debugFig = 0, maxFund = 1500, minFund = 300, lowFc = 200, highFc = 6000, minSaliency = 0.5):
    """
    Estimates the fundamental frequency of a complex sound.
    soundIn is the sound pressure waveformlog spectrogram.
    fs is the sampling rate
    t is a vector of time values in s at which the fundamental will be estimated.
    The sound must include at least 1024 sample points

    The optional parameter with defaults are
    Some user parameters (should be part of the function at some time)
       debugFig = 0         Set to zero to eliminate figures.
       maxFund = 1500       Maximum fundamental frequency
       minFund = 300        Minimum fundamental frequency
       lowFc = 200          Low frequency cut-off for band-passing the signal prior to auto-correlation.
       highFc = 6000        High frequency cut-off
       minSaliency = 0.5    Threshold in the auto-correlation for minimum saliency - returns NaN for pitch values is saliency is below this number

    Returns
           sal     - the time varying pitch saliency - a number between 0 and 1 corresponding to relative size of the first auto-correlation peak
           fund     - the time-varying fundamental in Hz at the same resolution as the spectrogram.
           fund2   - a second peak in the spectrum - not a multiple of the fundamental a sign of a second voice
           form1   - the first formant, if it exists
           form2   - the second formant, if it exists
           form3   - the third formant, if it exists
           soundLen - length of sal, fund, fund2, form1, form2, form3
    """

    # Band-pass filtering signal prior to auto-correlation
    soundLen = len(soundIn)
    nfilt = 1024
    if soundLen < 1024:
        print('Error in fundEstimator: sound too short for bandpass filtering, len(soundIn)=%d' % soundLen)
        return (np.asarray([]), np.asarray([]), np.asarray([]), np.asarray([]), np.asarray([]), np.asarray([]), soundLen)

    # high pass filter the signal
    highpassFilter = firwin(nfilt-1, 2.0*lowFc/fs, pass_zero=False)
    padlen = min(soundLen-10, 3*len(highpassFilter))
    soundIn = filtfilt(highpassFilter, [1.0], soundIn, padlen=padlen)

    # low pass filter the signal
    lowpassFilter = firwin(nfilt, 2.0*highFc/fs)
    padlen = min(soundLen-10, 3*len(lowpassFilter))
    soundIn = filtfilt(lowpassFilter, [1.0], soundIn, padlen=padlen)

    # Plot a spectrogram?
    #if debugFig:
    #    plt.figure(9)
    #    (tDebug ,freqDebug ,specDebug , rms) = spectrogram(soundIn, fs, 1000.0, 50, min_freq=0, max_freq=10000, nstd=6, log=True, noise_level_db=50, rectify=True) 
    #    plot_spectrogram(tDebug, freqDebug, specDebug)

    # Initializations and useful variables
    soundLen = len(soundIn)
    sound_dur = soundLen / fs
    
    if t is None:
        # initialize t to be spaced by  1 ms increments if not specified     
        _si = 1e-3
        npts = int(sound_dur / _si)
        t = np.arange(npts) * _si

    nt=len(t)
    soundRMS = np.zeros(nt)
    fund = np.zeros(nt)
    fund2 = np.zeros(nt)
    sal = np.zeros(nt)
    form1 = np.zeros(nt)
    form2 = np.zeros(nt)
    form3 = np.zeros(nt)

    #  Calculate the size of the window for the auto-correlation
    alpha = 5                          # Number of sd in the Gaussian window
    winLen = int(np.fix((2.0*alpha/minFund)*fs))  # Length of Gaussian window based on minFund
    if (winLen%2 == 0):  # Make a symmetric window
        winLen += 1
        
    winLen2 = 2**12+1   # This looks like a good size for LPC - 4097 points

    gt, w = gaussian_window(winLen, alpha)
    gt2, w2 = gaussian_window(winLen2, alpha)
    maxlags = int(2*ceil((float(fs)/minFund)))

    # First calculate the rms in each window
    for it in range(nt):
        tval = t[it]               # Center of window in time
        if tval >= sound_dur:
            continue
        tind = int(np.fix(tval*fs))    # Center of window in ind
        tstart = tind - (winLen-1)//2
        tend = tind + (winLen-1)//2
    
        if tstart < 0:
            winstart = - tstart
            tstart = 0
        else:
            winstart = 0
        
        if tend >= soundLen:
            windend = winLen - (tend-soundLen+1) - 1
            tend = soundLen-1
        else:
            windend = winLen-1
            
        soundWin = soundIn[tstart:tend]*w[winstart:windend]
        soundRMS[it] = np.std(soundWin)
    
    soundRMSMax = max(soundRMS)

    # Calculate the auto-correlation in windowed segments and obtain 4 guess values of the fundamental
    # fundCorrGuess - guess from the auto-correlation function
    # fundCorrAmpGuess - guess form the amplitude of the auto-correlation function
    # fundCepGuess - guess from the cepstrum
    # fundStackGuess - guess taken from a fit of the power spectrum with a harmonic stack, using the fundCepGuess as a starting point
    #  Current version use fundStackGuess as the best estimate...

    soundlen = 0
    for it in range(nt):
        fund[it] = float('nan')
        sal[it] = float('nan')
        fund2[it] = float('nan')
        form1[it] = float('nan')
        form2[it] = float('nan')
        form3[it] = float('nan')
        
        if (soundRMS[it] < soundRMSMax*0.1):
            continue
    
        soundlen += 1
        tval = t[it]               # Center of window in time
        if tval >= sound_dur:       # This should not happen here because the RMS should be zero
            continue
        tind = int(np.fix(tval*fs))    # Center of window in ind
        tstart = tind - (winLen-1)//2
        tend = tind + (winLen-1)//2
    
        if tstart < 0:
            winstart = - tstart
            tstart = 0
        else:
            winstart = 0
        
        if tend >= soundLen:
            windend = winLen - (tend-soundLen+1) - 1
            tend = soundLen-1
        else:
            windend = winLen-1
            
        tstart2 = tind - (winLen2-1)//2
        tend2 = tind + (winLen2-1)//2
    
        if tstart2 < 0:
            winstart2 = - tstart2
            tstart2 = 0
        else:
            winstart2 = 0
        
        if tend2 >= soundLen:
            windend2 = winLen2 - (tend2-soundLen+1) - 1
            tend2 = soundLen-1
        else:
            windend2 = winLen2-1
            
        soundWin = soundIn[tstart:tend]*w[winstart:windend]
              
        soundWin2 = soundIn[tstart2:tend2]*w2[winstart2:windend2]
        
        # Apply LPC to get time-varying formants and one additional guess for the fundamental frequency

        A, E, K = talkbox.lpc(soundWin2, 8)    # 8 degree polynomial
        rts = np.roots(A)          # Find the roots of A
        rts = rts[np.imag(rts)>=0]  # Keep only half of them
        angz = np.arctan2(np.imag(rts),np.real(rts))
    
        # Calculate the frequencies and the bandwidth of the formants
        frqsFormants = angz*(fs/(2*np.pi))
        indices = np.argsort(frqsFormants)
        bw = -0.5*(fs/(2*np.pi))*np.log(np.abs(rts))  # FIXME (kevin): I think this line was broken before... it was using 1/2
    
        # Keep formants above 500 Hz and with bandwidth < 500 # This was 1000 for bird calls
        formants = []
        for kk in indices:
            if ( frqsFormants[kk]>500 and bw[kk] < 500):        
                formants.append(frqsFormants[kk])
        formants = np.array(formants) 
        
        if len(formants) > 0 : 
            form1[it] = formants[0]
        if len(formants) > 1 : 
            form2[it] = formants[1]
        if len(formants) > 2 : 
            form3[it] = formants[2]

        # Calculate the auto-correlation
        lags = np.arange(-maxlags, maxlags+1, 1)
        autoCorr = correlation_function(soundWin, soundWin, lags)
        ind0 = int(mlab.find(lags == 0))  # need to find lag zero index
    
        # find peaks
        indPeaksCorr = detect_peaks(autoCorr, mph=autoCorr.max()/10.0)
    
        # Eliminate center peak and all peaks too close to middle    
        indPeaksCorr = np.delete(indPeaksCorr,mlab.find( (indPeaksCorr-ind0) < fs/maxFund))
        pksCorr = autoCorr[indPeaksCorr]
    
        # Find max peak
        if len(pksCorr)==0:
            pitchSaliency = 0.1               # 0.1 goes with the detection of peaks greater than max/10
        else:
            indIndMax = mlab.find(pksCorr == max(pksCorr))[0]
            indMax = indPeaksCorr[indIndMax]   
            fundCorrGuess = fs/abs(lags[indMax])
            pitchSaliency = autoCorr[indMax]/autoCorr[ind0]

        sal[it] = pitchSaliency
    
        if sal[it] < minSaliency:
            continue

        # Calculate the envelope of the auto-correlation after rectification
        envCorr = temporal_envelope(autoCorr, fs, cutoff_freq=maxFund, resample_rate=None) 
        locsEnvCorr = detect_peaks(envCorr, mph=envCorr.max()/10.0)
        pksEnvCorr = envCorr[locsEnvCorr]
    
        # Find the peak closest to zero
        if locsEnvCorr.size > 1:
            lagdiff = np.abs(locsEnvCorr[0]-ind0)
            indIndEnvMax = 0
                             
            for indtest in range(1,locsEnvCorr.size):
                lagtest = np.abs(locsEnvCorr[indtest]-ind0)
                if lagtest < lagdiff:
                    lagdiff = lagtest
                    indIndEnvMax = indtest                   
          
        # Take the first peak after the one closest to zero
            if indIndEnvMax+2 > len(locsEnvCorr):   # No such peak - use data for correlation function
                fundCorrAmpGuess = fundCorrGuess
                indEnvMax = indMax
            else:
                indEnvMax = locsEnvCorr[indIndEnvMax+1]
                if lags[indEnvMax] == 0 :  # This should not happen
                    print('Error: Max Peak in enveloppe auto-correlation found at zero delay')
                    fundCorrAmpGuess = fundCorrGuess
                    indEnvMax = indMax
                else:
                    fundCorrAmpGuess = fs/lags[indEnvMax]
        else:
            fundCorrAmpGuess = fundCorrGuess
            indEnvMax = indMax

        # Calculate power spectrum and cepstrum
        Y = fft(soundWin, n=winLen+1)
        f = (fs/2.0)*(np.array(range((winLen+1)/2+1), dtype=float)/float((winLen+1)//2))
        fhigh = mlab.find(f >= highFc)[0]
    
        powSound = 20.0*np.log10(np.abs(Y[0:(winLen+1)//2+1]))    # This is the power spectrum
        powSoundGood = powSound[0:fhigh]
        maxPow = max(powSoundGood)
        powSoundGood = powSoundGood - maxPow   # Set zero as the peak amplitude
        powSoundGood[powSoundGood < - 60] = -60    
    
        # Calculate coarse spectral enveloppe
        p = np.polyfit(f[0:fhigh], powSoundGood, 3)
        powAmp = np.polyval(p, f[0:fhigh]) 
    
        # Cepstrum
        CY = dct(powSoundGood-powAmp, norm = 'ortho')            
    
        tCY = 1000.0*np.array(range(len(CY)))/fs          # Units of Cepstrum in ms
        fCY = np.zeros(tCY.size)
        fCY[1:] = 1000.0/tCY[1:] # Corresponding fundamental frequency in Hz.
        fCY[0] = fs*2.0          # Nyquist limit not infinity
        lowInd = mlab.find(fCY<lowFc)
        if lowInd.size > 0:
            flowCY = mlab.find(fCY < lowFc)[0]
        else:
            flowCY = fCY.size
            
        fhighCY = mlab.find(fCY < highFc)[0]
    
        # Find peak of Cepstrum
        indPk = mlab.find(CY[fhighCY:flowCY] == max(CY[fhighCY:flowCY]))[-1]
        indPk = fhighCY + indPk 
        fmass = 0
        mass = 0
        indTry = indPk
        while (CY[indTry] > 0):
            fmass = fmass + fCY[indTry]*CY[indTry]
            mass = mass + CY[indTry]
            indTry = indTry + 1
            if indTry >= len(CY):
                break

        indTry = indPk - 1
        if (indTry >= 0 ):
            while (CY[indTry] > 0):
                fmass = fmass + fCY[indTry]*CY[indTry]
                mass = mass + CY[indTry]
                indTry = indTry - 1
                if indTry < 0:
                    break

        fGuess = fmass/mass
    
        if (fGuess == 0  or np.isnan(fGuess) or np.isinf(fGuess) ):              # Failure of cepstral method
            fGuess = fundCorrGuess

        fundCepGuess = fGuess
    
        # Force fundamendal to be bounded
        if (fundCepGuess > maxFund ):
            i = 2
            while(fundCepGuess > maxFund):
                fundCepGuess = fGuess/i
                i += 1
        elif (fundCepGuess < minFund):
            i = 2
            while(fundCepGuess < minFund):
                fundCepGuess = fGuess*i
                i += 1
    
        # Fit Gaussian harmonic stack
        maxPow = max(powSoundGood-powAmp)

        # This is the matlab code...
        # fundFitCep = NonLinearModel.fit(f(1:fhigh)', powSoundGood'-powAmp, @synSpect, [fundCepGuess ones(1,9).*log(maxPow)])
        # modelPowCep = synSpect(double(fundFitCep.Coefficients(:,1)), f(1:fhigh))

        vars = np.concatenate(([fundCorrGuess], np.ones(9)*np.log(maxPow)))
        bout = leastsq(residualSyn, vars, args = (f[0:fhigh], powSoundGood-powAmp)) 
        modelPowCep = synSpect(bout[0], f[0:fhigh])
        errCep = sum((powSoundGood - powAmp - modelPowCep)**2)
    
        vars = np.concatenate(([fundCorrGuess*2], np.ones(9)*np.log(maxPow)))
        bout2 = leastsq(residualSyn, vars, args = (f[0:fhigh], powSoundGood-powAmp)) 
        modelPowCep2 = synSpect(bout2[0], f[0:fhigh])
        errCep2 = sum((powSoundGood - powAmp - modelPowCep2)**2)
    
        if errCep2 < errCep:
            bout = bout2
            modelPowCep =  modelPowCep2

        fundStackGuess = bout[0][0]
        if (fundStackGuess > maxFund) or (fundStackGuess < minFund ):
            fundStackGuess = float('nan')

    
        # A second cepstrum for the second voice
        #     CY2 = dct(powSoundGood-powAmp'- modelPowCep)
                
        fund[it] = fundStackGuess        
    
        if  not np.isnan(fundStackGuess):
            powLeft = powSoundGood- powAmp - modelPowCep
            maxPow2 = max(powLeft)
            f2 = 0
            if ( maxPow2 > maxPow*0.5):    # Possible second peak in central area as indicator of second voice.
                f2 = f[mlab.find(powLeft == maxPow2)]
                if ( f2 > 1000 and f2 < 4000):
                    if (pitchSaliency > minSaliency):
                        fund2[it] = f2

#%     modelPowCorrAmp = synSpect(double(fundFitCorrAmp.Coefficients(:,1)), f(1:fhigh))
#%     
#%     errCorr = sum((powSoundGood - powAmp' - modelPowCorr).^2)
#%     errCorrAmp = sum((powSoundGood - powAmp' - modelPowCorrAmp).^2)
#%     errCorrSum = sum((powSoundGood - powAmp' - (modelPowCorr+modelPowCorrAmp) ).^2)
#%       
#%     f1 = double(fundFitCorr.Coefficients(1,1))
#%     f2 = double(fundFitCorrAmp.Coefficients(1,1))
#%     
#%     if (pitchSaliency > minSaliency)
#%         if (errCorr < errCorrAmp)
#%             fund(it) = f1
#%             if errCorrSum < errCorr
#%                 fund2(it) = f2
#%             end
#%         else
#%             fund(it) = f2
#%             if errCorrSum < errCorrAmp
#%                 fund2(it) = f1
#%             end
#%         end
#%         
#%     end

        if (debugFig ):
            plt.figure(10)
            plt.subplot(4,1,1)
            plt.cla()
            plt.plot(soundWin)
#         f1 = double(fundFitCorr.Coefficients(1,1))
#         f2 = double(fundFitCorrAmp.Coefficients(1,1))
            titleStr = 'Saliency = %.2f F0 AC = %.2f ACA = %.2f Cep = %.2f St = %.2f(Hz)' % (pitchSaliency, fundCorrGuess, fundCorrAmpGuess, fundCepGuess, fundStackGuess)
            plt.title(titleStr)
        
            plt.subplot(4,1,2)
            plt.cla()
            plt.plot(1000*(lags/fs), autoCorr)
            plt.plot([1000.*lags[indMax]/fs, 1000.*lags[indMax]/fs], [0, autoCorr[ind0]], 'k')
            plt.plot(1000.*lags/fs, envCorr, 'r', linewidth= 2)
            plt.plot([1000*lags[indEnvMax]/fs, 1000.*lags[indEnvMax]/fs], [0, autoCorr[ind0]], 'g', linewidth=2)
            plt.xlabel('Time (ms)')
              
            plt.subplot(4,1,3)
            plt.cla()
            plt.plot(f[0:fhigh],powSoundGood)
            plt.axis([0, highFc, -60, 0])
            plt.plot(f[0:fhigh], powAmp, 'b--')
            plt.plot(f[0:fhigh], modelPowCep + powAmp, 'k')
            # plt.plot(f(1:fhigh), modelPowCorrAmp + powAmp', 'g')
        
            for ih in range(1,6):
                plt.plot([fundCorrGuess*ih, fundCorrGuess*ih], [-60, 0], 'k')
                plt.plot([fundCorrAmpGuess*ih, fundCorrAmpGuess*ih], [-60, 0], 'g')
                plt.plot([fundStackGuess*ih, fundStackGuess*ih], [-60, 0], 'r')

                plt.plot([fundCepGuess*ih, fundCepGuess*ih], [-60, 0], 'y')

            if f2 != 0: 
                plt.plot([f2, f2], [-60, 0], 'b')

            plt.xlabel('Frequency (Hz)')
            # title(sprintf('Err1 = %.1f Err2 = %.1f', errCorr, errCorrAmp))
        
            plt.subplot(4,1,4)
            plt.cla()
            plt.plot(tCY, CY)
#         plot(tCY, CY2, 'k--')
            plt.plot([1000./fundCorrGuess, 1000./fundCorrGuess], [0, max(CY)], 'k')
            plt.plot([1000./fundCorrAmpGuess, 1000./fundCorrAmpGuess], [0, max(CY)], 'g')
            plt.plot([1000./fundStackGuess, 1000./fundStackGuess], [0, max(CY)], 'r')
            plt.plot([1000./fundCepGuess, 1000./fundCepGuess], [0, max(CY)], 'y')
        
            #%         plot([(pkClosest-1)/fs (pkClosest-1)/fs], [0 max(CY)], 'g')
            #%         if ~isempty(ipk2)
            #%             plot([(pk2-1)/fs (pk2-1)/fs], [0 max(CY)], 'b')
            #%         end
            #%         for ip=1:length(pks)
            #%             plot([(locs(ip)-1)/fs (locs(ip)-1)/fs], [0 pks(ip)/4], 'r')
            #%         end
            plt.axis([0, 1000.*np.size(CY)/(2.*fs), 0, max(CY)])
            plt.xlabel('Time (ms)')

            plt.pause(1)
    
    # Fix formants.
    meanf1 = np.mean(form1[~np.isnan(form1)])
    meanf2 = np.mean(form2[~np.isnan(form2)])
    meanf3 = np.mean(form3[~np.isnan(form3)])

    for it in range(nt):
        if ~np.isnan(form1[it]):
            df11 = np.abs(form1[it]-meanf1)
            df12 = np.abs(form1[it]-meanf2)
            df13 = np.abs(form1[it]-meanf3)
            if df12 < df11:
                if df13 < df12:
                    if ~np.isnan(form3[it]):
                        df33 = np.abs(form3[it]-meanf3)
                        if df13 < df33:
                            form3[it] = form1[it]
                    else:
                      form3[it] = form1[it]
                else:
                    if ~np.isnan(form2[it]):
                        df22 = np.abs(form2[it]-meanf2)
                        if df12 < df22:
                            form2[it] = form1[it]
                    else:
                        form2[it] = form1[it]
                form1[it] = float('nan')
            if ~np.isnan(form2[it]):  
                df21 = np.abs(form2[it]-meanf1)
                df22 = np.abs(form2[it]-meanf2)
                df23 = np.abs(form2[it]-meanf3)
                if df21 < df22 :
                    if ~np.isnan(form1[it]):
                        df11 = np.abs(form1[it]-meanf1)
                        if df21 < df11:
                            form1[it] = form2[it]
                    else:
                      form1[it] = form2[it]
                    form2[it] = float('nan')
                elif df23 < df22:
                    if ~np.isnan(form3[it]):
                        df33 = np.abs(form3[it]-meanf3)
                        if df23 < df33:
                            form3[it] = form2[it]
                    else:
                        form3[it] = form2[it]
                    form2[it] = float('nan')
            if ~np.isnan(form3[it]):
                df31 = np.abs(form3[it]-meanf1)
                df32 = np.abs(form3[it]-meanf2)
                df33 = np.abs(form3[it]-meanf3)
                if df32 < df33:
                    if df31 < df32:
                        if ~np.isnan(form1[it]):
                            df11 = np.abs(form1[it]-meanf1)
                            if df31 < df11:
                                form1[it] = form3[it]
                        else:
                            form1[it] = form3[it]
                    else:
                        if ~np.isnan(form2[it]):
                            df22 = np.abs(form2[it]-meanf2)
                            if df32 < df22:
                                form2[it] = form3[it]
                        else:
                            form2[it] = form3[it]
                    form3[it] = float('nan')

    return (sal, fund, fund2, form1, form2, form3, soundlen)



def get_mps(t, freq, spec):
    "Computes the MPS of a spectrogram (idealy a log-spectrogram) or other REAL time-freq representation"
    mps = fftshift(fft2(spec))
    amps = np.real(mps * np.conj(mps))
    nf = mps.shape[0]
    nt = mps.shape[1]
    wfreq = fftshift(fftfreq(nf, d=freq[1] - freq[0]))
    wt = fftshift(fftfreq(nt, d=t[1] - t[0]))
    return wt, wfreq, mps, amps

def inverse_mps(mps):
    "Inverts a MPS back to a spectrogram"
    spec = ifft2(ifftshift(mps))
    return spec



def play_signal(s, normalize = False):
    "quick and easy temporary play"
    wf = WavFile()
    wf.sample_rate = 44100 #standard samp rate
    wf.data = s
    wf.to_wav("/tmp/README.wav", normalize)
    play_sound("/tmp/README.wav")



def inverse_spectrogram(spec, s_len,
    sample_rate, spec_sample_rate, freq_spacing, min_freq=0, max_freq=None, nstd=6, log=True, noise_level_db=80, rectify=True):
    """turns the complex spectrogram into a signal

    inverts by repeating the process on a string-of-ones
    """

    spec_copy = spec.copy()
    if log:
        spec_copy = 10**(spec_copy)
    spec_tranpose = spec.transpose() # spec_tranpose[time][frequency]

    hnwinlen = len(spec) - 1
    nincrement = int(np.round(float(sample_rate)/spec_sample_rate))

    gauss_t = np.arange(-hnwinlen, hnwinlen+1, 1.0)
    gauss_std = float(2*hnwinlen) / float(nstd)
    gauss_window = np.exp(-gauss_t**2 / (2.0*gauss_std**2)) / (gauss_std*np.sqrt(2*np.pi))
    
    s = np.zeros(s_len + 2*hnwinlen+1)
    w = np.zeros(s_len + 2*hnwinlen+1)

    for i in range(len(spec_tranpose)):
        sample = i * nincrement
        spec_slice = np.concatenate((spec_tranpose[i][:0:-1].conj(), spec_tranpose[i]))
        s[sample:sample+2*hnwinlen+1] += gauss_window * ifft(ifftshift(spec_slice))
        w[sample:sample+2*hnwinlen+1] += gauss_window ** 2
    s /= w
    return s[hnwinlen:hnwinlen+s_len]


def inverse_real_spectrogram(spec, s_len,
    sample_rate, spec_sample_rate, freq_spacing, min_freq=0, max_freq=None, nstd=6, log=True, noise_level_db=80, rectify=True, iterations = 10):
    "inverts a real spectrogram into a signal using the griffith/lim algorithm"
    spec_magnitude = spec.copy()

    if log:
        spec_magnitude = 10**spec_magnitude
    estimated = inverse_spectrogram(spec_magnitude, s_len, sample_rate, spec_sample_rate, freq_spacing, min_freq, max_freq, nstd, log=False)
    for i in range(iterations):
        phase_spec = spectrogram(estimated, sample_rate, spec_sample_rate, freq_spacing, min_freq, max_freq, nstd, log=False)[2]
        error = ((abs(spec_magnitude) - abs(phase_spec))**2).sum() / (abs(spec_magnitude)**2).sum()
        print('the error after iteration %d is %f' % (i+i, error))
        spec_angle = np.angle(phase_spec)
        estimated_spec = spec_magnitude * np.exp(1j*spec_angle)
        estimated = inverse_spectrogram(estimated_spec, s_len, sample_rate, spec_sample_rate, freq_spacing, min_freq, max_freq, nstd, log=False)
    return estimated


def log_transform(x, dbnoise=100, normalize=False):
    """ Takes the log of a power spectrum or spectrogram to convert into decibels.

    :param x: The power spectrum or spectrogram. The contents of x will be replaced with the log version.
    :param dbnoise: The noise level in decibels. Anything lower than dbnoise will be set to zero.
    """
    x /= x.max()
    zi = x > 0
    x[zi] = 20*np.log10(x[zi]) + dbnoise
    x[x < 0] = 0
    if normalize:
        x /= x.max()


def spec_stats(spec_t, spec_freq, spec):
    """ Compute time-varying statistics on a spectrogram (or log spectrogram).

    :param spec_t: Spectrogram times with shape (num_time_points)
    :param spec_freq: Spectrogram frequencies with shape (num_freq)
    :param spec: Spectrogram of shape (num_freq, num_time_points)

    :return:
    """

    # normalize each time point by it's sum to create a probability distribution
    nfreq,nt = spec.shape
    spec_p = deepcopy(spec)
    spec_p -= spec_p.min()
    spec_p_sum = spec_p.sum(axis=0)
    spec_p /= spec_p_sum

    # compute mean frequency
    freq_mean = np.dot(spec_p.T, spec_freq)

    # compute quantiles
    spec_p_csum = np.cumsum(spec_p, axis=0)

    qvals = [0.25, 0.5, 0.75]
    Q = np.zeros([len(qvals), nt])
    for t in range(nt):
        for k,q in enumerate(qvals):
            i = spec_p_csum[:, t] <= q
            if i.sum() > 0:
                fi = np.max(np.where(i)[0])
                Q[k, t] = spec_freq[fi]

    stats = dict()
    stats['Q'] = Q
    stats['qvals'] = qvals
    stats['freq_mean'] = freq_mean

    return stats
<|MERGE_RESOLUTION|>--- conflicted
+++ resolved
@@ -845,13 +845,8 @@
         nWindow += 1  # Make it odd size so that we have a symmetric window
         
     if nWindow < 64:
-<<<<<<< HEAD
         print('Error in mps: window size %d pts (%.3.f s) is two small for reasonable estimates' % (nWindow, window))
-        return 0, 0, 0
-=======
-        print ('Error in mps: window size %d pts (%.3f s) is two small for reasonable estimates' % (nWindow, window))
         return np.asarray([]), np.asarray([]), np.asarray([])
->>>>>>> dffdaba9
         
     # Generate the Gaussian window
     gt, wg = gaussian_window(nWindow, 6)
