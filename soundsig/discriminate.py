--- conflicted
+++ resolved
@@ -34,17 +34,8 @@
 
     # Initialize Variables and clean up data
     classes, classesCount = np.unique(y, return_counts = True)  # Classes to be discriminated should be same as ldaMod.classes_
-<<<<<<< HEAD
     
  
-=======
-    goodIndClasses = np.array([n >= MINCOUNT for n in classesCount])
-    goodInd = np.array([b in classes[goodIndClasses] for b in y])
-    yGood = y[goodInd]
-    XGood = X[goodInd]
-    cValGood = cVal[goodInd]
-
->>>>>>> e5b1fcb9
     if testInd is not None:
         classesTest, classesTestCount = np.unique(y[testInd], return_counts = True)
         if (len(classes) != len(classesTest)) :
@@ -61,20 +52,14 @@
         goodIndx = goodInd.nonzero()[0]
         testInd = np.hstack([ np.where(goodIndx == testval)[0] for testval in testIndx])
         trainInd = np.asarray([i for i in range(len(goodIndx)) if i not in testInd])
-<<<<<<< HEAD
     else:
         goodIndClasses = np.array([n >= MINCOUNTTRAINING+1 for n in classesCount])
         goodInd = np.array([b in classes[goodIndClasses] for b in y])
-=======
-        yGoodTrain = yGood[trainInd]
-        XGoodTrain = XGood[trainInd]
-        cValGoodTrain = cValGood[trainInd]
-    else:
-        yGoodTrain = yGood
-        XGoodTrain = XGood
-        cValGoodTrain = cValGood
->>>>>>> e5b1fcb9
-
+
+        
+    yGood = y[goodInd]
+    XGood = X[goodInd]
+    cValGood = cVal[goodInd]
         
     classes, classesCount = np.unique(yGoodTrain, return_counts = True) 
     nClasses = classes.size         # Number of classes or groups  
